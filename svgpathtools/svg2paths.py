"""This submodule contains tools for creating path objects from SVG files.
The main tool being the svg2paths() function."""

# External dependencies
from __future__ import division, absolute_import, print_function
from xml.dom.minidom import parse
from os import path as os_path, getcwd
import numpy as np

# Internal dependencies
from .parser import parse_path
from .path import Path, bpoints2bezier


def ellipse2pathd(ellipse):
    """converts the parameters from an ellipse or a circle to a string for a 
    Path object d-attribute"""

    cx = ellipse.get('cx', None)
    cy = ellipse.get('cy', None)
    rx = ellipse.get('rx', None)
    ry = ellipse.get('ry', None)
    r = ellipse.get('r', None)

    if r is not None:
        rx = ry = float(r)
    else:
        rx = float(rx)
        ry = float(ry)

    cx = float(cx)
    cy = float(cy)

    d = ''
    d += 'M' + str(cx - rx) + ',' + str(cy)
    d += 'a' + str(rx) + ',' + str(ry) + ' 0 1,0 ' + str(2 * rx) + ',0'
    d += 'a' + str(rx) + ',' + str(ry) + ' 0 1,0 ' + str(-2 * rx) + ',0'

    return d


def ellipse2pathd(ellipse):
    """converts the parameters from an ellipse or a circle to a string for a 
    Path object d-attribute"""

    cx = ellipse.get('cx', None)
    cy = ellipse.get('cy', None)
    rx = ellipse.get('rx', None)
    ry = ellipse.get('ry', None)
    r = ellipse.get('r', None)

    if r is not None:
        rx = ry = float(r)
    else:
        rx = float(rx)
        ry = float(ry)

    cx = float(cx)
    cy = float(cy)

    d = ''
    d += 'M' + str(cx - rx) + ',' + str(cy)
    d += 'a' + str(rx) + ',' + str(ry) + ' 0 1,0 ' + str(2 * rx) + ',0'
    d += 'a' + str(rx) + ',' + str(ry) + ' 0 1,0 ' + str(-2 * rx) + ',0'

    return d


def polyline2pathd(polyline_d):
    """converts the string from a polyline points-attribute to a string for a
    Path object d-attribute"""
    points = polyline_d.replace(', ', ',')
    points = points.replace(' ,', ',')
    points = points.split()

    closed = points[0] == points[-1]

    d = 'M' + points.pop(0).replace(',', ' ')
    for p in points:
        d += 'L' + p.replace(',', ' ')
    if closed:
        d += 'z'
    return d


def polygon2pathd(polyline_d):
    """converts the string from a polygon points-attribute to a string for a
    Path object d-attribute.
    Note:  For a polygon made from n points, the resulting path will be
    composed of n lines (even if some of these lines have length zero)."""
    points = polyline_d.replace(', ', ',')
    points = points.replace(' ,', ',')
    points = points.split()

    reduntantly_closed = points[0] == points[-1]

    d = 'M' + points[0].replace(',', ' ')
    for p in points[1:]:
        d += 'L' + p.replace(',', ' ')

    # The `parse_path` call ignores redundant 'z' (closure) commands
    # e.g. `parse_path('M0 0L100 100Z') == parse_path('M0 0L100 100L0 0Z')`
    # This check ensures that an n-point polygon is converted to an n-Line
    # path.
    if reduntantly_closed:
        d += 'L' + points[0].replace(',', ' ')

    return d + 'z'


def rect2pathd(rect):
    """Converts an SVG-rect element to a Path d-string.
    
    The rectangle will start at the (x,y) coordinate specified by the rectangle 
    object and proceed counter-clockwise."""
    x0, y0 = float(rect.get('x', 0)), float(rect.get('y', 0))
    w, h = float(rect["width"]), float(rect["height"])
    x1, y1 = x0 + w, y0
    x2, y2 = x0 + w, y0 + h
    x3, y3 = x0, y0 + h

    d = ("M{} {} L {} {} L {} {} L {} {} z"
         "".format(x0, y0, x1, y1, x2, y2, x3, y3))
    return d


def svg2paths(svg_file_location,
              return_svg_attributes=False,
              convert_circles_to_paths=True,
              convert_ellipses_to_paths=True,
              convert_lines_to_paths=True,
              convert_polylines_to_paths=True,
              convert_polygons_to_paths=True,
              convert_rectangles_to_paths=True):
<<<<<<< HEAD
    """Converts an SVG into a list of Path objects and attribute dictionaries.
=======
    """Converts an SVG into a list of Path objects and attribute dictionaries. 
>>>>>>> e8367d46

    Converts an SVG file into a list of Path objects and a list of
    dictionaries containing their attributes.  This currently supports
    SVG Path, Line, Polyline, Polygon, Circle, and Ellipse elements.

    Args:
        svg_file_location (string): the location of the svg file
        return_svg_attributes (bool): Set to True and a dictionary of
            svg-attributes will be extracted and returned.  See also the 
            `svg2paths2()` function.
        convert_circles_to_paths: Set to False to exclude SVG-Circle
            elements (converted to Paths).  By default circles are included as 
            paths of two `Arc` objects.
        convert_ellipses_to_paths (bool): Set to False to exclude SVG-Ellipse
            elements (converted to Paths).  By default ellipses are included as 
            paths of two `Arc` objects.
        convert_lines_to_paths (bool): Set to False to exclude SVG-Line elements
            (converted to Paths)
        convert_polylines_to_paths (bool): Set to False to exclude SVG-Polyline
            elements (converted to Paths)
        convert_polygons_to_paths (bool): Set to False to exclude SVG-Polygon
            elements (converted to Paths)
        convert_rectangles_to_paths (bool): Set to False to exclude SVG-Rect
            elements (converted to Paths).

    Returns: 
        list: The list of Path objects.
        list: The list of corresponding path attribute dictionaries.
        dict (optional): A dictionary of svg-attributes (see `svg2paths2()`).
    """
    if os_path.dirname(svg_file_location) == '':
        svg_file_location = os_path.join(getcwd(), svg_file_location)

    doc = parse(svg_file_location)

    def dom2dict(element):
        """Converts DOM elements to dictionaries of attributes."""
        keys = list(element.attributes.keys())
        values = [val.value for val in list(element.attributes.values())]
        return dict(list(zip(keys, values)))

    def parse_trafo(trafo_str):
        """Returns six matrix elements for a matrix transformation for any 
        valid SVG transformation string."""
        trafos = trafo_str.split(')')[:-1]
        trafo_matrix = np.array([1., 0., 0., 0., 1., 0., 0., 0., 1.]).reshape(
            (3, 3))  # Start with neutral matrix

        for trafo_sub_str in trafos:
            trafo_sub_str = trafo_sub_str.lstrip(', ')
            value_str = trafo_sub_str.split('(')[1]
            values = list(map(float, value_str.split(',')))
            if 'translate' in trafo_sub_str:
                x = values[0]
                y = values[1] if (len(values) > 1) else 0.
                trafo_matrix = np.dot(trafo_matrix, np.array(
                    [1., 0., x, 0., 1., y, 0., 0., 1.]).reshape((3, 3)))
            elif 'scale' in trafo_sub_str:
                x = values[0]
                y = values[1] if (len(values) > 1) else 0.
                trafo_matrix = np.dot(trafo_matrix,
                                      np.array([x, 0., 0., 0., y, 0., 0., 0.,
                                                1.]).reshape((3, 3)))
            elif 'rotate' in trafo_sub_str:
                a = values[0] * np.pi / 180.
                x = values[1] if (len(values) > 1) else 0.
                y = values[2] if (len(values) > 2) else 0.
                am = np.dot(np.array(
                    [np.cos(a), -np.sin(a), 0., np.sin(a), np.cos(a), 0., 0.,
                     0., 1.]).reshape((3, 3)),
                            np.array(
                                [1., 0., -x, 0., 1., -y, 0., 0., 1.]).reshape(
                                (3, 3)))
                am = np.dot(
                    np.array([1., 0., x, 0., 1., y, 0., 0., 1.]).reshape(
                        (3, 3)), am)
                trafo_matrix = np.dot(trafo_matrix, am)
            elif 'skewX' in trafo_sub_str:
                a = values[0] * np.pi / 180.
                trafo_matrix = np.dot(trafo_matrix,
                                      np.array(
                                          [1., np.tan(a), 0., 0., 1., 0., 0.,
                                           0., 1.]).reshape((3, 3)))
            elif 'skewY' in trafo_sub_str:
                a = values[0] * np.pi / 180.
                trafo_matrix = np.dot(trafo_matrix,
                                      np.array(
                                          [1., 0., 0., np.tan(a), 1., 0., 0.,
                                           0., 1.]).reshape((3, 3)))
            else:  # Assume matrix transformation
                while len(values) < 6:
                    values += [0.]
                trafo_matrix = np.dot(trafo_matrix,
                                      np.array([values[::2], values[1::2],
                                                [0., 0., 1.]]))

        trafo_list = list(trafo_matrix.reshape((9,))[:6])
        return trafo_list[::3] + trafo_list[1::3] + trafo_list[2::3]

    def parse_node(node):
        """Recursively iterate over nodes. Parse the groups individually to 
        apply group transformations."""
        # Get everything in this tag
        data = [parse_node(child) for child in node.childNodes]
        if len(data) == 0:
            ret_list = []
            attribute_dictionary_list_int = []
        else:
            # Flatten the lists
            ret_list = []
            attribute_dictionary_list_int = []
            for item in data:
                if type(item) == tuple:
                    if len(item[0]) > 0:
                        ret_list += item[0]
                        attribute_dictionary_list_int += item[1]

        if node.nodeName == 'g':
            # Group found
            # Analyse group properties
            group = dom2dict(node)
            if 'transform' in group.keys():
                trafo = group['transform']

                # Convert all transformations into a matrix operation
                am = parse_trafo(trafo)
                am = np.array([am[::2], am[1::2], [0., 0., 1.]])

                # Apply transformation to all elements of the paths
                def xy(p):
                    return np.array([p.real, p.imag, 1.])

                def z(coords):
                    return coords[0] + 1j * coords[1]

                ret_list = [Path(*[bpoints2bezier([z(np.dot(am, xy(pt)))
                                                   for pt in seg.bpoints()])
                                   for seg in path])
                            for path in ret_list]
            return ret_list, attribute_dictionary_list_int
        elif node.nodeName == 'path':
            # Path found; parsing it
            path = dom2dict(node)
            d_string = path['d']
            return [parse_path(d_string)] + ret_list, [
                path] + attribute_dictionary_list_int
        elif convert_polylines_to_paths and node.nodeName == 'polyline':
            attrs = dom2dict(node)
            path = parse_path(polyline2pathd(node['points']))
            return [path] + ret_list, [attrs] + attribute_dictionary_list_int
        elif convert_polygons_to_paths and node.nodeName == 'polygon':
            attrs = dom2dict(node)
            path = parse_path(polygon2pathd(attrs['points']))
            return [path] + ret_list, [attrs] + attribute_dictionary_list_int
        elif convert_lines_to_paths and node.nodeName == 'line':
            line = dom2dict(node)
            d_string = ('M' + line['x1'] + ' ' + line['y1'] +
                        'L' + line['x2'] + ' ' + line['y2'])
            path = parse_path(d_string)
            return [path] + ret_list, [line] + attribute_dictionary_list_int
        elif convert_ellipses_to_paths and node.nodeName == 'ellipse':
            attrs = dom2dict(node)
            path = parse_path(ellipse2pathd(attrs))
            return [path] + ret_list, [attrs] + attribute_dictionary_list_int
		elif convert_circles_to_paths and node.nodeName == 'circle':
			attrs = dom2dict(node)
            path = parse_path(ellipse2pathd(attrs))
            return [path] + ret_list, [attrs] + attribute_dictionary_list_int
		elif convert_rectangles_to_paths and node.nodeName == 'rect':
            attrs = dom2dict(node)
            path = parse_path(rect2pathd(attrs))
            return [path] + ret_list, [attrs] + attribute_dictionary_list_int
        else:
            return ret_list, attribute_dictionary_list_int

<<<<<<< HEAD
    path_list, attribute_dictionary_list = parse_node(doc)
=======
    if convert_ellipses_to_paths:
        ellipses = [dom2dict(el) for el in doc.getElementsByTagName('ellipse')]
        d_strings += [ellipse2pathd(e) for e in ellipses]
        attribute_dictionary_list += ellipses

    if convert_circles_to_paths:
        circles = [dom2dict(el) for el in doc.getElementsByTagName('circle')]
        d_strings += [ellipse2pathd(c) for c in circles]
        attribute_dictionary_list += circles

    if convert_rectangles_to_paths:
        rectangles = [dom2dict(el) for el in doc.getElementsByTagName('rect')]
        d_strings += [rect2pathd(r) for r in rectangles]
        attribute_dictionary_list += rectangles

>>>>>>> e8367d46
    if return_svg_attributes:
        svg_attributes = dom2dict(doc.getElementsByTagName('svg')[0])
        doc.unlink()
        return path_list, attribute_dictionary_list, svg_attributes
    else:
        doc.unlink()
        return path_list, attribute_dictionary_list


def svg2paths2(svg_file_location,
               return_svg_attributes=True,
               convert_circles_to_paths=True,
               convert_ellipses_to_paths=True,
               convert_lines_to_paths=True,
               convert_polylines_to_paths=True,
               convert_polygons_to_paths=True,
               convert_rectangles_to_paths=True):
    """Convenience function; identical to svg2paths() except that
    return_svg_attributes=True by default.  See svg2paths() docstring for more
    info."""
    return svg2paths(svg_file_location=svg_file_location,
                     return_svg_attributes=return_svg_attributes,
                     convert_circles_to_paths=convert_circles_to_paths,
                     convert_ellipses_to_paths=convert_ellipses_to_paths,
                     convert_lines_to_paths=convert_lines_to_paths,
                     convert_polylines_to_paths=convert_polylines_to_paths,
                     convert_polygons_to_paths=convert_polygons_to_paths,
                     convert_rectangles_to_paths=convert_rectangles_to_paths)<|MERGE_RESOLUTION|>--- conflicted
+++ resolved
@@ -132,11 +132,7 @@
               convert_polylines_to_paths=True,
               convert_polygons_to_paths=True,
               convert_rectangles_to_paths=True):
-<<<<<<< HEAD
     """Converts an SVG into a list of Path objects and attribute dictionaries.
-=======
-    """Converts an SVG into a list of Path objects and attribute dictionaries. 
->>>>>>> e8367d46
 
     Converts an SVG file into a list of Path objects and a list of
     dictionaries containing their attributes.  This currently supports
@@ -312,9 +308,6 @@
         else:
             return ret_list, attribute_dictionary_list_int
 
-<<<<<<< HEAD
-    path_list, attribute_dictionary_list = parse_node(doc)
-=======
     if convert_ellipses_to_paths:
         ellipses = [dom2dict(el) for el in doc.getElementsByTagName('ellipse')]
         d_strings += [ellipse2pathd(e) for e in ellipses]
@@ -330,7 +323,6 @@
         d_strings += [rect2pathd(r) for r in rectangles]
         attribute_dictionary_list += rectangles
 
->>>>>>> e8367d46
     if return_svg_attributes:
         svg_attributes = dom2dict(doc.getElementsByTagName('svg')[0])
         doc.unlink()
